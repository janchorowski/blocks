from blocks.select import Selector, ChildSelector, AllDescendantsSelector,\
    FieldSelector, AttributeMatchSelector, SelectorParseException
from nose.tools import assert_raises
from blocks.bricks import Brick
import theano
<<<<<<< HEAD


def test_selector_parsing():
    sel = Selector('/name1//name2.params@name==W')
=======
from theano.gof.utils import scratchpad


def test_selector_parsing():
    sel = Selector('/name1//name2.params@name==W')
    s = sel.selectors
    assert isinstance(s[0], ChildSelector)
    assert isinstance(s[1], AttributeMatchSelector)
    assert isinstance(s[2], AllDescendantsSelector)
    assert isinstance(s[3], AttributeMatchSelector)
    assert isinstance(s[4], FieldSelector)
    assert isinstance(s[5], AttributeMatchSelector)

    sel = Selector('/name1//name2.params@tag.name==W')
>>>>>>> 9a101f68
    s = sel.selectors
    assert isinstance(s[0], ChildSelector)
    assert isinstance(s[1], AttributeMatchSelector)
    assert isinstance(s[2], AllDescendantsSelector)
    assert isinstance(s[3], AttributeMatchSelector)
    assert isinstance(s[4], FieldSelector)
    assert isinstance(s[5], AttributeMatchSelector)

<<<<<<< HEAD
    assert_raises(SelectorParseException, lambda: Selector('/name1//name2.params@name==W:'))
=======
    assert_raises(SelectorParseException,
                  lambda: Selector('/name1//name2.params@name==W:'))
>>>>>>> 9a101f68


def test_selector():
    class MockBrickTop(Brick):
        def __init__(self, children, **kwargs):
            super(MockBrickTop, self).__init__(**kwargs)
            self.children = children
            self.params = []
            self.tag = scratchpad()

    class MockBrickBottom(Brick):
        def __init__(self, **kwargs):
            super(MockBrickBottom, self).__init__(**kwargs)
            self.params = [theano.shared(0, "V"), theano.shared(0, "W")]

    b1 = MockBrickBottom(name="b1")
    b2 = MockBrickBottom(name="b2")
    b3 = MockBrickBottom(name="b3")
    t1 = MockBrickTop([b1, b2], name="t1")
    t1.tag.tval = 'foo'
    t2 = MockBrickTop([b2, b3], name="t2")

<<<<<<< HEAD
=======
    s1 = Selector("@tag.tval == foo").enumerate([t1, t2])
    assert t1 in s1
    assert len(s1) == 1

    s1 = Selector("@tag.tval != foo").enumerate([t1, t2])
    assert t2 in s1
    assert len(s1) == 1

    s1 = Selector("@tag.tval?").enumerate([t1, t2])
    assert t1 in s1
    assert len(s1) == 1

>>>>>>> 9a101f68
    s1 = Selector("t1/b1").enumerate([t1])
    assert b1 in s1
    assert len(s1) == 1

    s1 = Selector("t1/b1").enumerate([t1, t2])
    assert b1 in s1
    assert len(s1) == 1

    s1 = Selector("t1/[.1]").enumerate([t1, t2])
    assert b1 in s1
    assert len(s1) == 1

    s2 = Selector("t1").enumerate([t1])
    assert t1 in s2
    assert len(s2) == 1

    s2 = Selector("t1").enumerate([t1, t2])
    assert t1 in s2
    assert len(s2) == 1

    sp = Selector("t2/b2.params@name==V").enumerate([t1, t2])
    assert b2.params[0] in sp

    params = Selector('t1/b1.params').enumerate_paths([t1, t2])
    assert params['t1/b1.params[V]'] == b1.params[0]
    assert params['t1/b1.params[W]'] == b1.params[1]

    params = Selector('//.params').enumerate([t1, t2])
    assert b1.params[0] in params
    assert b1.params[1] in params
    assert b2.params[0] in params
    assert b2.params[1] in params
    assert b3.params[0] in params
    assert b3.params[1] in params
    assert len(params) == 6

    params = Selector('//.params').enumerate_paths([t1, t2])
    assert params['t1/b1.params[V]'] == b1.params[0]
    assert params['t1/b1.params[W]'] == b1.params[1]
    assert params['t1/b2.params[V]'] == b2.params[0]
    assert params['t1/b2.params[W]'] == b2.params[1]
    assert params['t2/b2.params[V]'] == b2.params[0]
    assert params['t2/b2.params[W]'] == b2.params[1]
    assert params['t2/b3.params[V]'] == b3.params[0]
    assert params['t2/b3.params[W]'] == b3.params[1]
    assert len(params) == 8<|MERGE_RESOLUTION|>--- conflicted
+++ resolved
@@ -3,12 +3,6 @@
 from nose.tools import assert_raises
 from blocks.bricks import Brick
 import theano
-<<<<<<< HEAD
-
-
-def test_selector_parsing():
-    sel = Selector('/name1//name2.params@name==W')
-=======
 from theano.gof.utils import scratchpad
 
 
@@ -23,7 +17,6 @@
     assert isinstance(s[5], AttributeMatchSelector)
 
     sel = Selector('/name1//name2.params@tag.name==W')
->>>>>>> 9a101f68
     s = sel.selectors
     assert isinstance(s[0], ChildSelector)
     assert isinstance(s[1], AttributeMatchSelector)
@@ -32,12 +25,8 @@
     assert isinstance(s[4], FieldSelector)
     assert isinstance(s[5], AttributeMatchSelector)
 
-<<<<<<< HEAD
-    assert_raises(SelectorParseException, lambda: Selector('/name1//name2.params@name==W:'))
-=======
     assert_raises(SelectorParseException,
                   lambda: Selector('/name1//name2.params@name==W:'))
->>>>>>> 9a101f68
 
 
 def test_selector():
@@ -60,8 +49,6 @@
     t1.tag.tval = 'foo'
     t2 = MockBrickTop([b2, b3], name="t2")
 
-<<<<<<< HEAD
-=======
     s1 = Selector("@tag.tval == foo").enumerate([t1, t2])
     assert t1 in s1
     assert len(s1) == 1
@@ -74,7 +61,6 @@
     assert t1 in s1
     assert len(s1) == 1
 
->>>>>>> 9a101f68
     s1 = Selector("t1/b1").enumerate([t1])
     assert b1 in s1
     assert len(s1) == 1
