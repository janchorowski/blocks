--- conflicted
+++ resolved
@@ -172,13 +172,8 @@
             arXiv:1312.6120 [cond-mat, q-bio, stat].
 
     """
-<<<<<<< HEAD
-    def __init__(self, gain=1):
-        self.gain = gain
-=======
     def __init__(self, scale=1):
         self.scale = scale
->>>>>>> bfd0f822
 
     def generate(self, rng, shape):
         if len(shape) != 2:
@@ -190,11 +185,7 @@
             M = rng.randn(*shape).astype(theano.config.floatX)
             Q, R = numpy.linalg.qr(M)
             Q = Q * numpy.sign(numpy.diag(R))
-<<<<<<< HEAD
-            return Q * self.gain
-=======
             return Q * self.scale
->>>>>>> bfd0f822
 
         M1 = rng.randn(shape[0], shape[0]).astype(theano.config.floatX)
         M2 = rng.randn(shape[1], shape[1]).astype(theano.config.floatX)
@@ -207,11 +198,7 @@
         Q2 = Q2 * numpy.sign(numpy.diag(R2))
 
         n_min = min(shape[0], shape[1])
-<<<<<<< HEAD
-        return numpy.dot(Q1[:, :n_min], Q2[:n_min, :]) * self.gain
-=======
         return numpy.dot(Q1[:, :n_min], Q2[:n_min, :]) * self.scale
->>>>>>> bfd0f822
 
 
 class Sparse(NdarrayInitialization):
