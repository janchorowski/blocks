--- conflicted
+++ resolved
@@ -5,18 +5,11 @@
 
 Selecting bricks
 ----------------
-<<<<<<< HEAD
 
 Bricks are selected using expressions similar to XPath formed of:
 - the child selector '/'
 - the all children selector '//'
 - the name matcher (a valid python identifier)
-=======
-
-Bricks are selected using expressions similar to XPath formed of:
-- the child selector '/'
-- the all children selector '//'
-- the name matcher (a valid python identifier)
 
 Guys comment do we want this:
 - the regexp name matcher in square brackets
@@ -30,260 +23,10 @@
 import operator
 
 import warnings
->>>>>>> 9a101f68
-
-Guys comment do we want this:
-- the regexp name matcher in square brackets
-
-- the attribute existence matcher @attribute
-- the attribute value matcher @attribute==value
-"""
-
-<<<<<<< HEAD
-import logging
-import re
-
-import warnings
 
 logger = logging.getLogger(__name__)
 
 
-class SelectorParseException(Exception):
-    """
-    Exception raised when the selector expression can't be parsed.
-    """
-
-
-class AbstractSelector(object):
-    @staticmethod
-    def partial_parse_path(path):
-        """
-        Check whether the be begining of the path can be interpreted
-        as this selector. If it can, return the number of characters
-        this type of selector matches and the selector.
-        If it cannot, return 0, None.
-        """
-        return 0, None
-
-    def _match(self, brick):
-        "Helper for enumerate, do not use directly"
-        return False
-
-    def enumerate(self, bricks):
-        for brick in bricks:
-            if self._match(brick):
-                yield brick
-
-    def _enumerate_paths(self, paths_to_bricks):
-        for path, brick in paths_to_bricks.iteritems():
-            if self._match(brick):
-                yield path, brick
-
-    def enumerate_paths(self, bricks, path=''):
-        if isinstance(bricks, dict):
-            return self._enumerate_paths(bricks)
-        else:
-            paths_to_bricks = {"{}{}".format(path, b.name): b for b in bricks}
-            return self._enumerate_paths(paths_to_bricks)
-
-
-class ChildSelector(AbstractSelector):
-    """
-    The single '/' selector - enumerate children
-
-    Parses:
-    /
-    """
-
-    CHILDREN_FIELD = 'children'
-
-    @staticmethod
-    def partial_parse_path(path):
-        if path.startswith('/'):
-            if path.startswith('//'):
-                warnings.warn("The AllDescendantsSelector (//) selector should"
-                              "be matched before the Child (/) selector")
-                return 0, None
-            return 1, ChildSelector()
-        else:
-            return 0, None
-
-    def __init__(self, **kwargs):
-        super(ChildSelector, self).__init__(**kwargs)
-
-    def enumerate(self, bricks):
-        for brick in bricks:
-            for c in getattr(brick, ChildSelector.CHILDREN_FIELD, []):
-                yield c
-
-    def _enumerate_paths(self, paths_to_bricks):
-        for path, brick in paths_to_bricks.iteritems():
-            for c in getattr(brick, ChildSelector.CHILDREN_FIELD, []):
-                yield ("{}/{}".format(path, c.name), c)
-
-
-class FieldSelector(AbstractSelector):
-    """
-    The single '.field' selector - enumerate contents of .field
-
-    Parses:
-    .field
-    """
-
-    FIELD_IDENTIFIER_RE = re.compile('^\.([^\d\W]\w*)')
-
-    @staticmethod
-    def partial_parse_path(path):
-        m = FieldSelector.FIELD_IDENTIFIER_RE.match(path)
-        if m:
-            return m.end(), FieldSelector(m.group(1))
-        return 0, None
-
-    def __init__(self, field_name, **kwargs):
-        super(FieldSelector, self).__init__(**kwargs)
-        self.field_name = field_name
-
-    def enumerate(self, bricks):
-        for brick in bricks:
-            for c in getattr(brick, self.field_name, []):
-                yield c
-
-    def _enumerate_paths(self, paths_to_bricks):
-        for path, brick in paths_to_bricks.iteritems():
-            for c in getattr(brick, self.field_name, []):
-                yield ('{}.{}[{}]'.format(path,
-                                              self.field_name,
-                                              c.name),
-                       c)
-
-
-class AllDescendantsSelector(AbstractSelector):
-    """
-    The double '//' selector yields a brick and all its descendants.
-
-    Parses:
-    //
-    """
-
-    @staticmethod
-    def partial_parse_path(path):
-        if path.startswith('//'):
-            return 2, AllDescendantsSelector()
-        else:
-            return 0, None
-
-    def __init__(self, **kwargs):
-        super(AllDescendantsSelector, self).__init__(**kwargs)
-
-    def enumerate(self, bricks):
-        def list_subbricks(brick):
-            yield brick
-            for child in brick.children:
-                for c in list_subbricks(child):
-                    yield c
-
-        for brick in bricks:
-            for r in list_subbricks(brick):
-                yield r
-
-    def _enumerate_paths(self, paths_to_bricks):
-        def list_subbricks(path, brick):
-            yield path, brick
-            for child in brick.children:
-                for c in  list_subbricks("{}/{}".format(path, child.name),
-                                         child):
-                    yield c
-
-        for path, brick in paths_to_bricks.iteritems():
-            for r in list_subbricks(path, brick):
-                yield r
-
-
-class RegexpSelector(AbstractSelector):
-    """
-    The [name_regexp] selector matches names matching exactly the given
-    regexp.
-
-    Parses:
-    -------
-    [regular_expression]
-    """
-    @staticmethod
-    def partial_parse_path(path):
-        if not path.startswith('['):
-            return 0, None
-        num_paren = 1
-        for offset, char in enumerate(path[1:]):
-            if char == '[':
-                num_paren += 1
-            elif char == ']':
-                num_paren -= 1
-                if num_paren == 0:
-                    break
-        pattern_end = offset + 1
-        if path[pattern_end] != ']':
-            raise SelectorParseException("couldn't parse regexp selector "
-                                         "starting with: {}".format(path))
-        return pattern_end + 1, RegexpSelector(path[1:pattern_end])
-
-    def __init__(self, name_re, **kwargs):
-        super(RegexpSelector, self).__init__(**kwargs)
-        self.name_re = re.compile('^{}$'.format(name_re))
-
-    def _match(self, brick):
-        return self.name_re.match(brick.name) is not None
-
-
-class AttributeMatchSelector(AbstractSelector):
-    """
-    Realize matches by tests on attributes (by default on the name).
-
-    Parses:
-    name
-    \@attr
-    \@attr == value
-    """
-    PYTHON_IDENTIFIER_RE = re.compile('^[^\d\W]\w*')
-    ATTR_CHECK_RE = re.compile('^@([^\d\W]\w*)(\s*==\s*([^\d\W]\w*))?')
-
-    @staticmethod
-    def partial_parse_path(path):
-        # 1. try a direct match on name
-        m = AttributeMatchSelector.PYTHON_IDENTIFIER_RE.match(path)
-        if m:
-            return m.end(), AttributeMatchSelector('name', m.group(0))
-        # 2. try a match on attribute value
-        m = AttributeMatchSelector.ATTR_CHECK_RE.match(path)
-        if m:
-            attr_name, eq_check, attr_val = m.groups()
-            return m.end(), AttributeMatchSelector(attr_name, attr_val,
-                                           hasattr_test=eq_check is None)
-        return 0, None
-
-    def __init__(self, attr_name, attr_val, hasattr_test=False, **kwargs):
-        super(AttributeMatchSelector, self).__init__(**kwargs)
-        self.attr_name = attr_name
-        self.attr_val = attr_val
-        self.hasattr_test = hasattr_test
-
-    def _match(self, brick):
-        if self.hasattr_test:
-            return hasattr(brick, self.attr_name)
-        else:
-            return (hasattr(brick, self.attr_name) and
-                    getattr(brick, self.attr_name) == self.attr_val)
-
-
-class TerminatorSelector(AbstractSelector):
-    """
-    A dummy selector class which raises whtn the path is non-empty.
-    It is used as a canary at the end of the Selector.ParseOrder list.
-    """
-
-    @staticmethod
-    def partial_parse_path(path):
-        raise SelectorParseException()
-=======
 class SelectorParseException(Exception):
     """
     Exception raised when the selector expression can't be parsed.
@@ -635,7 +378,6 @@
         fields = name.split('.')
         for o in self:
             recurrent_setattr(o, fields, value)
->>>>>>> 9a101f68
 
 
 class Selector(AbstractSelector):
@@ -667,18 +409,10 @@
     def enumerate(self, bricks):
         for sel in self.selectors:
             bricks = set(sel.enumerate(bricks))
-<<<<<<< HEAD
-        return bricks
-=======
         return BrickSelection(bricks)
->>>>>>> 9a101f68
 
     def _enumerate_paths(self, paths_to_bricks):
         for sel in self.selectors:
             paths_to_bricks = dict(sel.enumerate_paths(paths_to_bricks,
-<<<<<<< HEAD
-                                                        None))
-=======
                                                        None))
->>>>>>> 9a101f68
         return paths_to_bricks