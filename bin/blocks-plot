--- conflicted
+++ resolved
@@ -1,8 +1,4 @@
 #!/usr/bin/env python
-<<<<<<< HEAD
-
-=======
->>>>>>> 6ea25cf7
 from __future__ import print_function, division
 
 import argparse
@@ -132,20 +128,6 @@
     logging.basicConfig()
 
     parser = argparse.ArgumentParser()
-<<<<<<< HEAD
-    parser.add_argument("--list", "-l", action="store_true",
-        help="List all channels contained in the experiments and exit")
-    parser.add_argument("--channels", "-c", type=str,
-        help="A comma separated list of channels to plot. " + \
-             "The wildcards '*' and '?' can be used to select multiple " + \
-             "channels at once. Prefix a channel name with <num>: to " + \
-             "refer to a channel of a particular experiment")
-    parser.add_argument("--every", "-e",
-        choices=["epochs", "iters"], default="iters",
-        help="Plot values at every epoch or at every iteration")
-    parser.add_argument("--ipython", action="store_true",
-        help="Drop into an IPython session after the channels have been loaded")
-=======
     parser.add_argument(
         "--list", "-l", action="store_true",
         help="List all channels contained in the experiments and exit")
@@ -156,9 +138,12 @@
              "channels at once. Prefix a channel name with <num>: to "
              "refer to a channel of a particular experiment")
     parser.add_argument(
+        "--every", "-e", choices=["epoch", "iter"],
+        default="iter",
+        help="Plot values at every epoch or at every iteration")
+    parser.add_argument(
         "--ipython", action="store_true",
         help="Drop into an IPython session after channels have been loaded")
->>>>>>> 6ea25cf7
     parser.add_argument("experiments", type=str, nargs="+")
     args = parser.parse_args()
 
